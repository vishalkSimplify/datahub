--- conflicted
+++ resolved
@@ -93,18 +93,10 @@
     numberOfProjection: Optional[str]
     
     # cluster related data
-<<<<<<< HEAD
     # clusterType : Optional[str] =  None
     # clusterSize : Optional[str] = None
     # subClusterCount : Optional[str] = None
 
-=======
-    clusterType : Optional[str] =  None
-    clusterSize : Optional[str] = None
-    subClusterCount : Optional[str] = None
-    communalStoragePath : Optional[str] = None
-    
->>>>>>> 26c78953
     udxsFunctions : Optional[str] = None
     UDXsLanguage : Optional[str] = None
     
